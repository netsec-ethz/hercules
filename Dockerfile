<<<<<<< HEAD
=======
# ubuntu/focal with go-1.21.6
# copy pasted from
# https://github.com/docker-library/golang/blob/master/1.21/bullseye/Dockerfile
# but with a different base image (ubuntu:focal instead of debian:bullseye)

>>>>>>> 281992c5
FROM ubuntu:focal
ARG UID=1001
ARG GID=1001

# install cgo-related dependencies
RUN set -eux; \
	apt-get update; \
	apt-get install -y --no-install-recommends \
		g++ \
		gcc \
		libc6-dev \
		make \
		pkg-config \
		wget \
		git \
		apt-transport-https \
		ca-certificates \
		libelf-dev \
		vim less \
		gpg \
		gpg-agent \
		dirmngr \
		clang \
		llvm \
		libelf-dev \
		libpcap-dev \
		gcc-multilib \
		build-essential \
	; \
	rm -rf /var/lib/apt/lists/*

ENV PATH /usr/local/go/bin:$PATH

<<<<<<< HEAD
RUN wget https://golang.org/dl/go1.21.6.linux-amd64.tar.gz && \
    echo "3f934f40ac360b9c01f616a9aa1796d227d8b0328bf64cb045c7b8c4ee9caea4 go1.21.6.linux-amd64.tar.gz" | sha256sum -c && \
    rm -rf /usr/local/go && tar -C /usr/local -xzf go1.21.6.linux-amd64.tar.gz
ENV PATH /usr/local/go/bin:$PATH
=======
ENV GOLANG_VERSION 1.21.6

RUN set -eux; \
	arch="$(dpkg --print-architecture)"; arch="${arch##*-}"; \
	url=; \
	case "$arch" in \
		'amd64') \
			url='https://dl.google.com/go/go1.21.6.linux-amd64.tar.gz'; \
			sha256='3f934f40ac360b9c01f616a9aa1796d227d8b0328bf64cb045c7b8c4ee9caea4'; \
			;; \
		'armhf') \
			url='https://dl.google.com/go/go1.21.6.linux-armv6l.tar.gz'; \
			sha256='6a8eda6cc6a799ff25e74ce0c13fdc1a76c0983a0bb07c789a2a3454bf6ec9b2'; \
			;; \
		'arm64') \
			url='https://dl.google.com/go/go1.21.6.linux-arm64.tar.gz'; \
			sha256='e2e8aa88e1b5170a0d495d7d9c766af2b2b6c6925a8f8956d834ad6b4cacbd9a'; \
			;; \
		'i386') \
			url='https://dl.google.com/go/go1.21.6.linux-386.tar.gz'; \
			sha256='05d09041b5a1193c14e4b2db3f7fcc649b236c567f5eb93305c537851b72dd95'; \
			;; \
		'mips64el') \
			url='https://dl.google.com/go/go1.21.6.linux-mips64le.tar.gz'; \
			sha256='eb309a611dfec52b98805e05bafbe769d3d5966aef05f17ec617c89ee5a9e484'; \
			;; \
		'ppc64el') \
			url='https://dl.google.com/go/go1.21.6.linux-ppc64le.tar.gz'; \
			sha256='e872b1e9a3f2f08fd4554615a32ca9123a4ba877ab6d19d36abc3424f86bc07f'; \
			;; \
		'riscv64') \
			url='https://dl.google.com/go/go1.21.6.linux-riscv64.tar.gz'; \
			sha256='86a2fe6597af4b37d98bca632f109034b624786a8d9c1504d340661355ed31f7'; \
			;; \
		's390x') \
			url='https://dl.google.com/go/go1.21.6.linux-s390x.tar.gz'; \
			sha256='92894d0f732d3379bc414ffdd617eaadad47e1d72610e10d69a1156db03fc052'; \
			;; \
		*) echo >&2 "error: unsupported architecture '$arch' (likely packaging update needed)"; exit 1 ;; \
	esac; \
	\
	wget -O go.tgz.asc "$url.asc"; \
	wget -O go.tgz "$url" --progress=dot:giga; \
	echo "$sha256 *go.tgz" | sha256sum -c -; \
	\
# https://github.com/golang/go/issues/14739#issuecomment-324767697
	GNUPGHOME="$(mktemp -d)"; export GNUPGHOME; \
# https://www.google.com/linuxrepositories/
	gpg --batch --keyserver keyserver.ubuntu.com --recv-keys 'EB4C 1BFD 4F04 2F6D DDCC  EC91 7721 F63B D38B 4796'; \
# let's also fetch the specific subkey of that key explicitly that we expect "go.tgz.asc" to be signed by, just to make sure we definitely have it
	gpg --batch --keyserver keyserver.ubuntu.com --recv-keys '2F52 8D36 D67B 69ED F998  D857 78BD 6547 3CB3 BD13'; \
	gpg --batch --verify go.tgz.asc go.tgz; \
	gpgconf --kill all; \
	rm -rf "$GNUPGHOME" go.tgz.asc; \
	\
	tar -C /usr/local -xzf go.tgz; \
	rm go.tgz; \
	\
	go version
>>>>>>> 281992c5

# don't auto-upgrade the gotoolchain
# https://github.com/docker-library/golang/issues/472
ENV GOTOOLCHAIN=local

RUN groupadd --gid $GID --non-unique buildboy
RUN useradd buildboy --create-home --shell /bin/bash --non-unique --uid $UID --gid $GID
USER buildboy
WORKDIR /home/buildboy
RUN mkdir go
ENV GOPATH /home/buildboy/go
ENV PATH $GOPATH/bin:$PATH
RUN mkdir -p "$GOPATH/src" "$GOPATH/bin" && chmod -R 777 "$GOPATH"
WORKDIR $GOPATH<|MERGE_RESOLUTION|>--- conflicted
+++ resolved
@@ -1,11 +1,8 @@
-<<<<<<< HEAD
-=======
 # ubuntu/focal with go-1.21.6
 # copy pasted from
 # https://github.com/docker-library/golang/blob/master/1.21/bullseye/Dockerfile
 # but with a different base image (ubuntu:focal instead of debian:bullseye)
 
->>>>>>> 281992c5
 FROM ubuntu:focal
 ARG UID=1001
 ARG GID=1001
@@ -39,12 +36,6 @@
 
 ENV PATH /usr/local/go/bin:$PATH
 
-<<<<<<< HEAD
-RUN wget https://golang.org/dl/go1.21.6.linux-amd64.tar.gz && \
-    echo "3f934f40ac360b9c01f616a9aa1796d227d8b0328bf64cb045c7b8c4ee9caea4 go1.21.6.linux-amd64.tar.gz" | sha256sum -c && \
-    rm -rf /usr/local/go && tar -C /usr/local -xzf go1.21.6.linux-amd64.tar.gz
-ENV PATH /usr/local/go/bin:$PATH
-=======
 ENV GOLANG_VERSION 1.21.6
 
 RUN set -eux; \
@@ -104,7 +95,6 @@
 	rm go.tgz; \
 	\
 	go version
->>>>>>> 281992c5
 
 # don't auto-upgrade the gotoolchain
 # https://github.com/docker-library/golang/issues/472
